import time
import random
import os
import os.path
import logging
import urlparse
import functools

import comment_client as cc
import django_comment_client.utils as utils
import django_comment_client.settings as cc_settings


from django.core import exceptions
from django.contrib.auth.decorators import login_required
from django.views.decorators.http import require_POST, require_GET
from django.views.decorators import csrf
from django.core.files.storage import get_storage_class
from django.utils.translation import ugettext as _
from django.contrib.auth.models import User

from mitxmako.shortcuts import render_to_response, render_to_string
from courseware.courses import get_course_with_access
from course_groups.cohorts import get_cohort_id, is_commentable_cohorted

from django_comment_client.utils import JsonResponse, JsonError, extract, get_courseware_context

from django_comment_client.permissions import check_permissions_by_view, cached_has_permission
from django_comment_client.models import Role

log = logging.getLogger(__name__)


def permitted(fn):
    @functools.wraps(fn)
    def wrapper(request, *args, **kwargs):
        def fetch_content():
            if "thread_id" in kwargs:
                content = cc.Thread.find(kwargs["thread_id"]).to_dict()
            elif "comment_id" in kwargs:
                content = cc.Comment.find(kwargs["comment_id"]).to_dict()
            else:
                content = None
            return content
        if check_permissions_by_view(request.user, kwargs['course_id'], fetch_content(), request.view_name):
            return fn(request, *args, **kwargs)
        else:
            return JsonError("unauthorized", status=401)
    return wrapper


def ajax_content_response(request, course_id, content, template_name):
    context = {
        'course_id': course_id,
        'content': content,
    }
    html = render_to_string(template_name, context)
    user_info = cc.User.from_django_user(request.user).to_dict()
    annotated_content_info = utils.get_annotated_content_info(course_id, content, request.user, user_info)
    return JsonResponse({
        'html': html,
        'content': utils.safe_content(content),
        'annotated_content_info': annotated_content_info,
    })


@require_POST
@login_required
@permitted
def create_thread(request, course_id, commentable_id):
    log.debug("Creating new thread in %r, id %r", course_id, commentable_id)
    course = get_course_with_access(request.user, course_id, 'load')
    post = request.POST

    if course.metadata.get("allow_anonymous", True):
        anonymous = post.get('anonymous', 'false').lower() == 'true'
    else:
        anonymous = False

    if course.metadata.get("allow_anonymous_to_peers", False):
        anonymous_to_peers = post.get('anonymous_to_peers', 'false').lower() == 'true'
    else:
        anonymous_to_peers = False

    thread = cc.Thread(**extract(post, ['body', 'title', 'tags']))
    thread.update_attributes(**{
<<<<<<< HEAD
        'anonymous'          : anonymous,
        'anonymous_to_peers' : anonymous_to_peers,
        'commentable_id'     : commentable_id,
        'course_id'          : course_id,
        'user_id'            : request.user.id
=======
        'anonymous': anonymous,
        'anonymous_to_peers': anonymous_to_peers,
        'commentable_id': commentable_id,
        'course_id': course_id,
        'user_id': request.user.id,
>>>>>>> 92eb88d4
    })

    
    user = cc.User.from_django_user(request.user)

    #kevinchugh because the new requirement is that all groups will be determined
    #by the group id in the request this all goes away
    
    # Cohort the thread if the commentable is cohorted.
    #if is_commentable_cohorted(course_id, commentable_id):
    #    user_group_id = get_cohort_id(user, course_id)
        # TODO (vshnayder): once we have more than just cohorts, we'll want to
        # change this to a single get_group_for_user_and_commentable function
        # that can do different things depending on the commentable_id
    #    if cached_has_permission(request.user, "see_all_cohorts", course_id):
            # admins can optionally choose what group to post as
    #        group_id = post.get('group_id', user_group_id)
    #    else:
            # regular users always post with their own id.
    #        group_id = user_group_id
    if 'group_id' in post.keys():
      thread.update_attributes(group_id=post['group_id'])
    
    thread.save()
    print thread
    if post.get('auto_subscribe', 'false').lower() == 'true':
        user = cc.User.from_django_user(request.user)
        user.follow(thread)
    courseware_context = get_courseware_context(thread, course)
    data = thread.to_dict()
    if courseware_context:
        data.update(courseware_context)
    if request.is_ajax():
        return ajax_content_response(request, course_id, data, 'discussion/ajax_create_thread.html')
    else:
        return JsonResponse(utils.safe_content(data))


@require_POST
@login_required
@permitted
def update_thread(request, course_id, thread_id):
    thread = cc.Thread.find(thread_id)
    thread.update_attributes(**extract(request.POST, ['body', 'title', 'tags']))
    thread.save()
    if request.is_ajax():
        return ajax_content_response(request, course_id, thread.to_dict(), 'discussion/ajax_update_thread.html')
    else:
        return JsonResponse(utils.safe_content(thread.to_dict()))


def _create_comment(request, course_id, thread_id=None, parent_id=None):
    post = request.POST
    comment = cc.Comment(**extract(post, ['body']))

    course = get_course_with_access(request.user, course_id, 'load')
    if course.metadata.get("allow_anonymous", True):
        anonymous = post.get('anonymous', 'false').lower() == 'true'
    else:
        anonymous = False

    if course.metadata.get("allow_anonymous_to_peers", False):
        anonymous_to_peers = post.get('anonymous_to_peers', 'false').lower() == 'true'
    else:
        anonymous_to_peers = False

    comment.update_attributes(**{
        'anonymous': anonymous,
        'anonymous_to_peers': anonymous_to_peers,
        'user_id': request.user.id,
        'course_id': course_id,
        'thread_id': thread_id,
        'parent_id': parent_id,
    })
    comment.save()
    if post.get('auto_subscribe', 'false').lower() == 'true':
        user = cc.User.from_django_user(request.user)
        user.follow(comment.thread)
    if request.is_ajax():
        return ajax_content_response(request, course_id, comment.to_dict(), 'discussion/ajax_create_comment.html')
    else:
        return JsonResponse(utils.safe_content(comment.to_dict()))


@require_POST
@login_required
@permitted
def create_comment(request, course_id, thread_id):
    if cc_settings.MAX_COMMENT_DEPTH is not None:
        if cc_settings.MAX_COMMENT_DEPTH < 0:
            return JsonError("Comment level too deep")
    return _create_comment(request, course_id, thread_id=thread_id)


@require_POST
@login_required
@permitted
def delete_thread(request, course_id, thread_id):
    thread = cc.Thread.find(thread_id)
    thread.delete()
    return JsonResponse(utils.safe_content(thread.to_dict()))


@require_POST
@login_required
@permitted
def update_comment(request, course_id, comment_id):
    comment = cc.Comment.find(comment_id)
    comment.update_attributes(**extract(request.POST, ['body']))
    comment.save()
    if request.is_ajax():
        return ajax_content_response(request, course_id, comment.to_dict(), 'discussion/ajax_update_comment.html')
    else:
        return JsonResponse(utils.safe_content(comment.to_dict()))


@require_POST
@login_required
@permitted
def endorse_comment(request, course_id, comment_id):
    comment = cc.Comment.find(comment_id)
    comment.endorsed = request.POST.get('endorsed', 'false').lower() == 'true'
    comment.save()
    return JsonResponse(utils.safe_content(comment.to_dict()))


@require_POST
@login_required
@permitted
def openclose_thread(request, course_id, thread_id):
    thread = cc.Thread.find(thread_id)
    thread.closed = request.POST.get('closed', 'false').lower() == 'true'
    thread.save()
    thread = thread.to_dict()
    return JsonResponse({
        'content': utils.safe_content(thread),
        'ability': utils.get_ability(course_id, thread, request.user),
    })


@require_POST
@login_required
@permitted
def create_sub_comment(request, course_id, comment_id):
    if cc_settings.MAX_COMMENT_DEPTH is not None:
        if cc_settings.MAX_COMMENT_DEPTH <= cc.Comment.find(comment_id).depth:
            return JsonError("Comment level too deep")
    return _create_comment(request, course_id, parent_id=comment_id)


@require_POST
@login_required
@permitted
def delete_comment(request, course_id, comment_id):
    comment = cc.Comment.find(comment_id)
    comment.delete()
    return JsonResponse(utils.safe_content(comment.to_dict()))


@require_POST
@login_required
@permitted
def vote_for_comment(request, course_id, comment_id, value):
    user = cc.User.from_django_user(request.user)
    comment = cc.Comment.find(comment_id)
    user.vote(comment, value)
    return JsonResponse(utils.safe_content(comment.to_dict()))


@require_POST
@login_required
@permitted
def undo_vote_for_comment(request, course_id, comment_id):
    user = cc.User.from_django_user(request.user)
    comment = cc.Comment.find(comment_id)
    user.unvote(comment)
    return JsonResponse(utils.safe_content(comment.to_dict()))


@require_POST
@login_required
@permitted
def vote_for_thread(request, course_id, thread_id, value):
    user = cc.User.from_django_user(request.user)
    thread = cc.Thread.find(thread_id)
    user.vote(thread, value)
    return JsonResponse(utils.safe_content(thread.to_dict()))


@require_POST
@login_required
@permitted
def undo_vote_for_thread(request, course_id, thread_id):
    user = cc.User.from_django_user(request.user)
    thread = cc.Thread.find(thread_id)
    user.unvote(thread)
    return JsonResponse(utils.safe_content(thread.to_dict()))


@require_POST
@login_required
@permitted
def follow_thread(request, course_id, thread_id):
    user = cc.User.from_django_user(request.user)
    thread = cc.Thread.find(thread_id)
    user.follow(thread)
    return JsonResponse({})


@require_POST
@login_required
@permitted
def follow_commentable(request, course_id, commentable_id):
    user = cc.User.from_django_user(request.user)
    commentable = cc.Commentable.find(commentable_id)
    user.follow(commentable)
    return JsonResponse({})


@require_POST
@login_required
@permitted
def follow_user(request, course_id, followed_user_id):
    user = cc.User.from_django_user(request.user)
    followed_user = cc.User.find(followed_user_id)
    user.follow(followed_user)
    return JsonResponse({})


@require_POST
@login_required
@permitted
def unfollow_thread(request, course_id, thread_id):
    user = cc.User.from_django_user(request.user)
    thread = cc.Thread.find(thread_id)
    user.unfollow(thread)
    return JsonResponse({})


@require_POST
@login_required
@permitted
def unfollow_commentable(request, course_id, commentable_id):
    user = cc.User.from_django_user(request.user)
    commentable = cc.Commentable.find(commentable_id)
    user.unfollow(commentable)
    return JsonResponse({})


@require_POST
@login_required
@permitted
def unfollow_user(request, course_id, followed_user_id):
    user = cc.User.from_django_user(request.user)
    followed_user = cc.User.find(followed_user_id)
    user.unfollow(followed_user)
    return JsonResponse({})


@require_POST
@login_required
@permitted
def update_moderator_status(request, course_id, user_id):
    is_moderator = request.POST.get('is_moderator', '').lower()
    if is_moderator not in ["true", "false"]:
        return JsonError("Must provide is_moderator as boolean value")
    is_moderator = is_moderator == "true"
    user = User.objects.get(id=user_id)
    role = Role.objects.get(course_id=course_id, name="Moderator")
    if is_moderator:
        user.roles.add(role)
    else:
        user.roles.remove(role)
    if request.is_ajax():
        course = get_course_with_access(request.user, course_id, 'load')
        discussion_user = cc.User(id=user_id, course_id=course_id)
        context = {
            'course': course,
            'course_id': course_id,
            'user': request.user,
            'django_user': user,
            'profiled_user': discussion_user.to_dict(),
        }
        return JsonResponse({
            'html': render_to_string('discussion/ajax_user_profile.html', context)
        })
    else:
        return JsonResponse({})


@require_GET
def search_similar_threads(request, course_id, commentable_id):
    text = request.GET.get('text', None)
    if text:
        query_params = {
            'text': text,
            'commentable_id': commentable_id,
        }
        threads = cc.search_similar_threads(course_id, recursive=False, query_params=query_params)
    else:
        theads = []
    context = {'threads': map(utils.extend_content, threads)}
    return JsonResponse({
        'html': render_to_string('discussion/_similar_posts.html', context)
    })


@require_GET
def tags_autocomplete(request, course_id):
    value = request.GET.get('q', None)
    results = []
    if value:
        results = cc.tags_autocomplete(value)
    return JsonResponse(results)


@require_POST
@login_required
@csrf.csrf_exempt
def upload(request, course_id):  # ajax upload file to a question or answer
    """view that handles file upload via Ajax
    """

    # check upload permission
    result = ''
    error = ''
    new_file_name = ''
    try:
        # TODO authorization
        #may raise exceptions.PermissionDenied
        #if request.user.is_anonymous():
        #    msg = _('Sorry, anonymous users cannot upload files')
        #    raise exceptions.PermissionDenied(msg)

        #request.user.assert_can_upload_file()

        # check file type
        f = request.FILES['file-upload']
        file_extension = os.path.splitext(f.name)[1].lower()
        if not file_extension in cc_settings.ALLOWED_UPLOAD_FILE_TYPES:
            file_types = "', '".join(cc_settings.ALLOWED_UPLOAD_FILE_TYPES)
            msg = _("allowed file types are '%(file_types)s'") % \
                    {'file_types': file_types}
            raise exceptions.PermissionDenied(msg)

        # generate new file name
        new_file_name = str(
                            time.time()
                        ).replace(
                            '.',
                            str(random.randint(0, 100000))
                        ) + file_extension

        file_storage = get_storage_class()()
        # use default storage to store file
        file_storage.save(new_file_name, f)
        # check file size
        # byte
        size = file_storage.size(new_file_name)
        if size > cc_settings.MAX_UPLOAD_FILE_SIZE:
            file_storage.delete(new_file_name)
            msg = _("maximum upload file size is %(file_size)sK") % \
                    {'file_size': cc_settings.MAX_UPLOAD_FILE_SIZE}
            raise exceptions.PermissionDenied(msg)

    except exceptions.PermissionDenied, e:
        error = unicode(e)
    except Exception, e:
        print e
        logging.critical(unicode(e))
        error = _('Error uploading file. Please contact the site administrator. Thank you.')

    if error == '':
        result = 'Good'
        file_url = file_storage.url(new_file_name)
        parsed_url = urlparse.urlparse(file_url)
        file_url = urlparse.urlunparse(
            urlparse.ParseResult(
                parsed_url.scheme,
                parsed_url.netloc,
                parsed_url.path,
                '', '', ''
            )
        )
    else:
        result = ''
        file_url = ''

    return JsonResponse({
        'result': {
            'msg': result,
            'error': error,
            'file_url': file_url,
        }
    })<|MERGE_RESOLUTION|>--- conflicted
+++ resolved
@@ -84,19 +84,11 @@
 
     thread = cc.Thread(**extract(post, ['body', 'title', 'tags']))
     thread.update_attributes(**{
-<<<<<<< HEAD
-        'anonymous'          : anonymous,
-        'anonymous_to_peers' : anonymous_to_peers,
-        'commentable_id'     : commentable_id,
-        'course_id'          : course_id,
-        'user_id'            : request.user.id
-=======
         'anonymous': anonymous,
         'anonymous_to_peers': anonymous_to_peers,
         'commentable_id': commentable_id,
         'course_id': course_id,
         'user_id': request.user.id,
->>>>>>> 92eb88d4
     })
 
     
